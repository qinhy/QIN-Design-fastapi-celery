--- conflicted
+++ resolved
@@ -17,12 +17,8 @@
 ACTION_REGISTRY={k:v for k,v,i in zip(TaskNames,TaskClass,ValidTask) if i}
 
 class CeleryTask(BasicCeleryTask):
-<<<<<<< HEAD
-    def __init__(self, BasicApp, celery_app, ACTION_REGISTRY:dict[str,any]=ACTION_REGISTRY):
-=======
     def __init__(self, BasicApp, celery_app,
                  ACTION_REGISTRY:dict[str,any]=ACTION_REGISTRY):
->>>>>>> b2eb5b11
         super().__init__(BasicApp, celery_app, ACTION_REGISTRY)
 
         # Auto-generate endpoints for each action
