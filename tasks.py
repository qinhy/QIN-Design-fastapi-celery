# Standard library imports
import datetime
from typing import Literal

# FastAPI imports
from fastapi import Body, FastAPI, HTTPException, Query
from fastapi.middleware.cors import CORSMiddleware
from starlette.middleware.sessions import SessionMiddleware

# Custom imports
from CustomTask.MT5Manager import Book, MT5Account
from Task.Basic import (
    AppInterface,
    FileSystemApp,
    RabbitmqMongoApp,
    RedisApp,
    ServiceOrientedArchitecture,
    TaskModel
)
from Task.BasicAPIs import BasicCeleryTask,EXECUTION_TIME_PARAM,VALID_TIMEZONES,TIMEZONE_PARAM 
import CustomTask
from config import *

TaskNames = [i for i in CustomTask.__dir__() if '_' not in i]
TaskClass = [CustomTask.__dict__[i] for i in CustomTask.__dir__() if '_' not in i]
TaskParentClass = [i.__bases__[0] if hasattr(i,'__bases__') else None for i in TaskClass]
ValidTask = ['ServiceOrientedArchitecture' in str(i) for i in TaskParentClass]
ACTION_REGISTRY={k:v for k,v,i in zip(TaskNames,TaskClass,ValidTask) if i}

class CeleryTask(BasicCeleryTask):
    def __init__(self, BasicApp, celery_app, root_fast_app:FastAPI,
                 ACTION_REGISTRY:dict[str,any]=ACTION_REGISTRY):
        super().__init__(BasicApp, celery_app, root_fast_app, ACTION_REGISTRY)    

        self.router.post("/pipeline/add")(self.api_add_pipeline)
        self.router.post("/pipeline/config")(self.api_set_config_pipeline)
        self.router.get("/pipeline/config/{name}")(self.api_get_config_pipeline)

    def create_api_pipeline_handler(self,name: str,pipeline: list[str]):        
        ACTION_REGISTRY:dict[str,ServiceOrientedArchitecture]=self.ACTION_REGISTRY

        first_in_class = ACTION_REGISTRY[pipeline[0]]
        last_out_class = ACTION_REGISTRY[pipeline[-1]]
        in_examples = first_in_class.Model.examples() if hasattr(first_in_class.Model,'examples') else None
        if in_examples:
            in_examples = [{'args':i['args']} for i in in_examples]
        
        def api_pipeline_handler(
                in_model: first_in_class.Model=Body(..., examples=in_examples), # type: ignore
                execution_time: str = self.EXECUTION_TIME_PARAM,
                timezone: self.VALID_TIMEZONES = self.TIMEZONE_PARAM,
<<<<<<< HEAD
        )->last_out_class.Model: # type: ignore
=======
        )->dict:#last_out_class.Model:
>>>>>>> b3cd1a25
            
            self.api_ok()
            
            utc_execution_time, local_time, (next_execution_time_str,timezone_str) = self.parse_execution_time(execution_time, timezone)
        
            # Get model data
            current_data = in_model.model_dump()
            # Get pipeline config
            pipeline_config = self.BasicApp.store().get(f'pipelines_config:{name}')
            expected_config_length = len(pipeline) + len(pipeline) - 1
            
            if pipeline_config:
                # Pipeline config should contain alternating models and mappings
                if len(pipeline_config) != expected_config_length:
                    raise HTTPException(
                        status_code=400,
                        detail="Pipeline config must follow pattern: [model1, map1to2, model2, map2to3, model3, ...]"
                    )
            else:
                pipeline_config = [None]*expected_config_length

            # Extract models and mappings from config
            pipeline_config_models = pipeline_config[::2]  # Every other item starting at 0
            pipeline_config_maps = pipeline_config[1::2]   # Every other item starting at 1
                

            # Initialize task chain with first action
            # task_chain = self.perform_action.signature(
            #     # args=[data, name, prior_model_data, previous_name,previous_to_current_map],
            #     args=[
            #         current_data,      # Input data
            #         pipeline[0],       # First action name
            #         pipeline_config_models[0],  # First model config
            #         None,             # No previous action for first step
            #         None              # No mapping for first step
            #     ]
            # )

            # Initialize task chain with first action
            task_chain = self.celery_perform_simple_action.signature(                
                args=[
                    current_data,
                    pipeline_config_models[0],
                ]
            )

            # Chain subsequent actions
            for func_name, prior_model_data, mapping in zip(
                pipeline[1:],             # Remaining actions
                pipeline_config_models[1:],  # Remaining model configs
                pipeline_config_maps         # Mappings between steps
            ):
                # Add next action to chain
                task = self.celery_perform_translate_action.signature(
                    #  previous_data: dict, 
                    #  action_name:str, previous_to_current_map:dict, prior_data:dict,
                    kwargs={
                        'action_name': func_name,
                        'previous_to_current_map': mapping,
                        'prior_data': prior_model_data,
                    }
                )
                task_chain = task_chain | task
            # Execute the chain
            chain_result = task_chain.apply_async(eta=utc_execution_time)
            # Collect all task IDs in the chain
            task_ids = []
            current_task = chain_result
            while current_task:
                task_ids.append(current_task.task_id)
                current_task = current_task.parent

            # Reverse to get IDs in execution order (first task first)
            task_ids = list(reversed(task_ids))
            
            # Log task IDs for debugging
            print(f"Pipeline task IDs in execution order: {task_ids}")

            # Return task information
            if next_execution_time_str:
                return TaskModel.create_task_response(
                    chain_result, utc_execution_time, local_time, timezone,
                    (next_execution_time_str,timezone_str))
            else:
                return TaskModel.create_task_response(
                    chain_result, utc_execution_time, local_time, timezone, None)
                    
        return api_pipeline_handler        

    def api_set_config_pipeline(self,
        name: str='FiboPrime',
        pipeline_config: list[dict] = [
            # 'Fibonacci'
            {
                "param": {
                    "mode": "slow"
                }
            },
            #'Fibonacci ret to PrimeNumberChecker args',
            {
                "number":"n"
            },
            # 'PrimeNumberChecker'
            {
                "param": {
                    "mode": "smart"
                }
            }
        ],
        ):
        self.api_ok()
        # FiCoChatPr
        # [
        # "Fibonacci",
        # "CollatzSequence",
        # "ChatGPTService",
        # "PrimeNumberChecker"
        # ]
        self.BasicApp.store().set(f'pipelines_config:{name}',pipeline_config)
        return {"status": "success", 'name':name, 'pipeline_config': pipeline_config}

    def api_get_config_pipeline(self,name: str='FiboPrime'):
        self.api_ok()
        pipeline_config = self.BasicApp.store().get(f'pipelines_config:{name}')
        return {"status": "success", 'name':name, 'pipeline_config': pipeline_config}
    

    def api_add_pipeline(self,name: str='FiboPrime', method: str = 'POST',
        pipeline: list[str] = ['Fibonacci','PrimeNumberChecker'],
        ):
        self.api_ok()
        # FiCoChatPr
        # [
        # "Fibonacci",
        # "CollatzSequence",
        # "ChatGPTService",
        # "PrimeNumberChecker"
        # ]
        path = f"/pipeline/{name}"
        method = method.upper()

        # Validate function names
        invalid_funcs = [fn for fn in pipeline if fn not in self.ACTION_REGISTRY]
        if invalid_funcs:
            raise HTTPException(
                status_code=400,
                detail=f"Service [{invalid_funcs}] are not supported."
            )
        
        if len(pipeline)<2:
            raise HTTPException(
                status_code=400,
                detail=f"pipeline should contains more than 2 services."
            )
        
        # Save pipeline and register route name
        self.pipelines = self.api_list_pipelines()
        self.pipelines[name] = pipeline

        # Create and add the dynamic route
        api_pipeline_handler = self.create_api_pipeline_handler(name,pipeline)
        self.router.add_api_route(
            path=path,
            endpoint=api_pipeline_handler,
            methods=[method],
            name=name,
            summary=f"Dynamic pipeline {name}:{pipeline}"
        )

        self.BasicApp.store().set('pipelines',self.pipelines)
        self.api_refresh_pipeline()
        return {"status": "created", "path": path, "method": method, "pipeline": pipeline}


from CustomTask import BookService, MT5CopyLastRatesService
class MT5CeleryTask(CeleryTask):
    def __init__(self, BasicApp, celery_app, root_fast_app:FastAPI, ACTION_REGISTRY = ACTION_REGISTRY):
        super().__init__(BasicApp, celery_app, root_fast_app, ACTION_REGISTRY)
        
        self.router.get( "/accounts/info")(self.api_account_info)
        self.router.get( "/books/")(self.api_get_books)
        self.router.post("/books/send")(self.api_book_send)
        self.router.post("/books/send/schedule")(self.api_schedule_book_send)
        self.router.post("/books/close")(self.api_book_close)
        self.router.post("/books/change/price")(self.api_book_change_price)
        self.router.post("/books/change/tpsl")(self.api_book_change_tp_sl)
        self.router.get( "/rates/")(self.api_rates_copy)


# {
#   "param": {
#     "account": {
#         "account_id": xxxxx,
#         "password": "xxxxx",
#         "account_server": "xxxx"
#       },
#     "action": "account_info"
#   }
# }

    def api_account_info(self, acc: MT5Account):
        """Endpoint to fetch account information."""
        m = BookService.Model()
        m.param.account = acc
        m.param.action= 'account_info'
        return self.api_perform_action('BookService', m.model_dump(),'NOW')
    
    def api_get_books(self, acc: MT5Account):
        """Endpoint to get books for a given MT5 account."""
        m = BookService.Model()
        m.param.account = acc
        m.param.action= 'getBooks'
        return self.api_perform_action('BookService', m.model_dump(),'NOW')

    def api_book_send(self, acc: MT5Account, book: Book):
        """Endpoint to send a book."""
        m = BookService.Model()
        m.param.account = acc
        m.param.action= 'send'
        m.param.book= book
        return self.api_perform_action('BookService', m.model_dump(),'NOW')

    def api_schedule_book_send(self, acc: MT5Account, 
        symbol:str='USDJPY',sl:float=147.0,tp:float=150.0,price_open:float=148.0,volume:float=0.01,
        execution_time:str=EXECUTION_TIME_PARAM,
        timezone:VALID_TIMEZONES=TIMEZONE_PARAM
    ):
        m = BookService.Model()
        m.param.account = acc
        m.param.action= 'send'
        m.param.book= Book(symbol=symbol,sl=sl,tp=tp,price_open=price_open,volume=volume).as_plan()
        return self.api_perform_action('BookService', m.model_dump(), execution_time,timezone)

    def api_book_close(self, acc: MT5Account, book: Book):
        """Endpoint to close a book."""
        m = BookService.Model()
        m.param.account = acc
        m.param.action= 'close'
        m.param.book= book
        return self.api_perform_action('BookService', m.model_dump(),'NOW')
    
    def api_book_change_price(self, acc: MT5Account, book: Book, p: float):
        """Endpoint to change the price of a book."""
        m = BookService.Model()
        m.param.account = acc
        m.param.action= 'changeP'
        m.param.book= book
        m.param.book.price_open = p
        m.args.p = p
        return self.api_perform_action('BookService', m.model_dump(),'NOW')

    def api_book_change_tp_sl(self, acc: MT5Account, book: Book, tp: float, sl: float):
        """Endpoint to change tp sl values of a book."""
        m = BookService.Model()
        m.param.account = acc
        m.param.action= 'changeTS'
        m.param.book= book
        m.param.book.tp = tp
        m.param.book.sl = sl
        m.args.tp = tp
        m.args.sl = sl
        return self.api_perform_action('BookService', m.model_dump(),'NOW')
    
    def api_rates_copy(self, acc: MT5Account, symbol: str, timeframe: str, count: int, debug: bool = False):
        """
        Endpoint to copy rates for a given MT5 account, symbol, timeframe, and count.
        """
        m = MT5CopyLastRatesService.Model()
        m.param.account = acc
        m.args.symbol = symbol
        m.args.timeframe = timeframe
        m.args.count = count
        m.args.debug = debug
        return self.api_perform_action('MT5CopyLastRatesService', m.model_dump(),'NOW')
    
########################################################
conf = AppConfig()
print(conf.validate_backend().model_dump())
api = FastAPI()

api.add_middleware(
    CORSMiddleware,
    allow_origins=['*',],
    allow_credentials=True,
    allow_methods=["*"],
    allow_headers=["*"],
)
api.add_middleware(SessionMiddleware,
                    secret_key=conf.secret_key, max_age=conf.session_duration)


if conf.app_backend=='redis':
    BasicApp:AppInterface = RedisApp(conf.redis.url)
    
elif conf.app_backend=='file':
    BasicApp:AppInterface = FileSystemApp(conf.file.url)
    
elif conf.app_backend=='mongodbrabbitmq':
    BasicApp:AppInterface = RabbitmqMongoApp(conf.rabbitmq.url,conf.rabbitmq.user,conf.rabbitmq.password,
                                             conf.mongo.url,conf.mongo.db,conf.celery.meta_table,
                                             conf.celery.broker)
else:
    raise ValueError(f'no back end of {conf.app_backend}')

celery_app = BasicApp.get_celery_app()
my_app = MT5CeleryTask(BasicApp,celery_app,api)

## add original api
from CustomTask import Fibonacci
def my_fibo(n:int=0,mode:Literal['fast','slow']='fast'):
    m = Fibonacci.Model()
    m.param.mode = mode
    m.args.n = n
    return my_app.api_perform_action('Fibonacci', m.model_dump(),'NOW')

my_app.add_web_api(my_fibo,'get','/myapi/fibonacci/').reload_routes()<|MERGE_RESOLUTION|>--- conflicted
+++ resolved
@@ -49,11 +49,7 @@
                 in_model: first_in_class.Model=Body(..., examples=in_examples), # type: ignore
                 execution_time: str = self.EXECUTION_TIME_PARAM,
                 timezone: self.VALID_TIMEZONES = self.TIMEZONE_PARAM,
-<<<<<<< HEAD
-        )->last_out_class.Model: # type: ignore
-=======
         )->dict:#last_out_class.Model:
->>>>>>> b3cd1a25
             
             self.api_ok()
             
