--- conflicted
+++ resolved
@@ -1,14 +1,7 @@
 # Standard library imports
-<<<<<<< HEAD
-import datetime
-import time
-from threading import Thread
-from typing import Literal
-=======
 from threading import Thread
 import time
 from typing import Literal, Union
->>>>>>> e179150b
 
 # FastAPI imports
 from fastapi import Body, FastAPI, HTTPException, Query
