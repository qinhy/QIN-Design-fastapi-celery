--- conflicted
+++ resolved
@@ -212,7 +212,6 @@
             self.send_data_to_task({level: message})
 
 
-<<<<<<< HEAD
 
 
 class MyChatGPTService(ChatGPTService):
@@ -303,7 +302,10 @@
             return self.model
 
 
-=======
+
+
+
+
 def test_chatgpt_service():
     """Simple test function for ChatGPTService"""
     # Create a service instance
@@ -331,5 +333,4 @@
 
 if __name__ == "__main__":
     # Run the test when the script is executed directly
-    test_chatgpt_service()
->>>>>>> b7664a07
+    test_chatgpt_service()